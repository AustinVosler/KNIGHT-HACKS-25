--- conflicted
+++ resolved
@@ -1,50 +1,53 @@
-{% extends "base.html" %}
+<!DOCTYPE html>
+<html lang="en">
+  <head>
+    <meta charset="UTF-8" />
+    <title>Video Recorder</title>
+    <meta name="viewport" content="width=device-width,initial-scale=1" />
+    <link rel="stylesheet" href="/static/css/colors.css" />
+    <link rel="stylesheet" href="/static/css/background.css" />
+    <link rel="stylesheet" href="/static/css/index.css" />
+  </head>
 
-{% block title %}Video Recorder{% endblock %}
-{% block extra_css %}<link rel="stylesheet" href="/static/css/index.css" />{% endblock %}
+  <body>
+    <main class="page">
+      <div class="swirl swirl-1" aria-hidden="true"></div>
+      <div class="swirl swirl-2" aria-hidden="true"></div>
+      <div class="swirl swirl-3" aria-hidden="true"></div>
+      <div class="swirl swirl-4" aria-hidden="true"></div>
+      <div class="swirl-line swirl-line-1" aria-hidden="true"></div>
+      <div class="swirl-line swirl-line-2" aria-hidden="true"></div>
+      <div class="swirl-line swirl-line-3" aria-hidden="true"></div>
 
-{% block content %}
-  <h1 class="brand">Record Your Video</h1>
-  <video id="preview" width="640" height="480" autoplay></video>
-  <br />
-  <button class="cta" id="startBtn">Start Recording</button>
-  <button class="cta" id="stopBtn" disabled>Stop Recording</button>
-{% endblock %}
+      <div class="center-content">
+        <h1 class="brand">Record Your Video</h1>
+        <video id="preview" width="640" height="480" autoplay></video>
+        <br />
+        <button class="cta" id="startBtn">Start Recording</button>
+        <button class="cta" id="stopBtn" disabled>Stop Recording</button>
+      </div>
+    </main>
 
-{% block scripts %}
-<script>
-  const preview = document.getElementById("preview");
-  const startBtn = document.getElementById("startBtn");
-  const stopBtn = document.getElementById("stopBtn");
+    <script>
+      const preview = document.getElementById("preview");
+      const startBtn = document.getElementById("startBtn");
+      const stopBtn = document.getElementById("stopBtn");
 
-  let mediaRecorder;
-  let recordedChunks = [];
+      let mediaRecorder;
+      let recordedChunks = [];
 
-  // Get access to the webcam
-  navigator.mediaDevices
-    .getUserMedia({ video: true, audio: true })
-    .then((stream) => {
-      preview.srcObject = stream;
+      // Get access to the webcam
+      navigator.mediaDevices
+        .getUserMedia({ video: true, audio: true })
+        .then((stream) => {
+          preview.srcObject = stream;
 
-      mediaRecorder = new MediaRecorder(stream);
+          mediaRecorder = new MediaRecorder(stream);
 
-      mediaRecorder.ondataavailable = (e) => {
-        if (e.data.size > 0) recordedChunks.push(e.data);
-      };
+          mediaRecorder.ondataavailable = (e) => {
+            if (e.data.size > 0) recordedChunks.push(e.data);
+          };
 
-<<<<<<< HEAD
-      mediaRecorder.onstop = () => {
-        const blob = new Blob(recordedChunks, { type: "video/webm" });
-        recordedChunks = [];
-
-        // Upload video to server
-        const formData = new FormData();
-        formData.append("video", blob, "recorded_video.webm");
-
-        fetch("/upload", {
-          method: "POST",
-          body: formData,
-=======
           mediaRecorder.onstop = () => {
             const blob = new Blob(recordedChunks, { type: "video/webm" });
             recordedChunks = [];
@@ -62,30 +65,22 @@
                         console.error(err);
                     });
                 };
->>>>>>> 36ad99f2
         })
-          .then((response) => {
-            alert("Video uploaded successfully!");
-          })
-          .catch((err) => {
-            console.error(err);
-          });
+        .catch((err) => {
+          console.error("Error accessing webcam: ", err);
+        });
+
+      startBtn.onclick = () => {
+        mediaRecorder.start();
+        startBtn.disabled = true;
+        stopBtn.disabled = false;
       };
-    })
-    .catch((err) => {
-      console.error("Error accessing webcam: ", err);
-    });
 
-  startBtn.onclick = () => {
-    mediaRecorder.start();
-    startBtn.disabled = true;
-    stopBtn.disabled = false;
-  };
-
-  stopBtn.onclick = () => {
-    mediaRecorder.stop();
-    startBtn.disabled = false;
-    stopBtn.disabled = true;
-  };
-</script>
-{% endblock %}+      stopBtn.onclick = () => {
+        mediaRecorder.stop();
+        startBtn.disabled = false;
+        stopBtn.disabled = true;
+      };
+    </script>
+  </body>
+</html>