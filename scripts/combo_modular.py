--- conflicted
+++ resolved
@@ -29,11 +29,7 @@
 import mediapipe as mp
 import pygame
 import os
-<<<<<<< HEAD
-from moviepy.editor import VideoFileClip, AudioFileClip, CompositeAudioClip, CompositeVideoClip  # JW: add CompositeVideoClip for GIF overlays
-=======
 from moviepy import VideoFileClip, AudioFileClip, CompositeAudioClip # JW
->>>>>>> 6b45eae7
 from typing import Optional, List
 
 from .gesture_engine import (
