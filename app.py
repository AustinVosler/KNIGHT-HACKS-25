--- conflicted
+++ resolved
@@ -4,11 +4,7 @@
 import os
 import sqlite3
 import shutil
-<<<<<<< HEAD
-=======
-from moviepy import VideoFileClip
 import uuid
->>>>>>> 44dc879d
 
 FILE_PATH = 'FILES'
 # if os.path.exists(FILE_PATH):
